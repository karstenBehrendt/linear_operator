#!/usr/bin/env python3

import operator
from functools import reduce

from torch import Size, Tensor

from .. import settings
from ..utils.broadcasting import _matmul_broadcast_shape
from ..utils.memoize import cached
from .diag_lazy_tensor import DiagLazyTensor
from .lazy_tensor import LazyTensor
from .non_lazy_tensor import lazify


def _kron_diag(*lts) -> Tensor:
    """Compute diagonal of a KroneckerProductLazyTensor from the diagonals of the constituiting tensors"""
    lead_diag = lts[0].diag()
    if len(lts) == 1:  # base case:
        return lead_diag
    trail_diag = _kron_diag(*lts[1:])
    diag = lead_diag.unsqueeze(-2) * trail_diag.unsqueeze(-1)
    return diag.transpose(-1, -2).reshape(*diag.shape[:-2], -1)


def _prod(iterable):
    return reduce(operator.mul, iterable, 1)


def _matmul(lazy_tensors, kp_shape, rhs):
    output_shape = _matmul_broadcast_shape(kp_shape, rhs.shape)
    output_batch_shape = output_shape[:-2]

    res = rhs.contiguous().expand(*output_batch_shape, *rhs.shape[-2:])
    num_cols = rhs.size(-1)
    for lazy_tensor in lazy_tensors:
        res = res.view(*output_batch_shape, lazy_tensor.size(-1), -1)
        factor = lazy_tensor._matmul(res)
        factor = factor.view(*output_batch_shape, lazy_tensor.size(-2), -1, num_cols).transpose(-3, -2)
        res = factor.reshape(*output_batch_shape, -1, num_cols)
    return res


def _t_matmul(lazy_tensors, kp_shape, rhs):
    kp_t_shape = (*kp_shape[:-2], kp_shape[-1], kp_shape[-2])
    output_shape = _matmul_broadcast_shape(kp_t_shape, rhs.shape)
    output_batch_shape = Size(output_shape[:-2])

    res = rhs.contiguous().expand(*output_batch_shape, *rhs.shape[-2:])
    num_cols = rhs.size(-1)
    for lazy_tensor in lazy_tensors:
        res = res.view(*output_batch_shape, lazy_tensor.size(-2), -1)
        factor = lazy_tensor._t_matmul(res)
        factor = factor.view(*output_batch_shape, lazy_tensor.size(-1), -1, num_cols).transpose(-3, -2)
        res = factor.reshape(*output_batch_shape, -1, num_cols)
    return res


class KroneckerProductLazyTensor(LazyTensor):
    r"""
    Returns the Kronecker product of the given lazy tensors

    Args:
        :`lazy_tensors`: List of lazy tensors
    """

    def __init__(self, *lazy_tensors):
        try:
            lazy_tensors = tuple(lazify(lazy_tensor) for lazy_tensor in lazy_tensors)
        except TypeError:
            raise RuntimeError("KroneckerProductLazyTensor is intended to wrap lazy tensors.")
        for prev_lazy_tensor, curr_lazy_tensor in zip(lazy_tensors[:-1], lazy_tensors[1:]):
            if prev_lazy_tensor.batch_shape != curr_lazy_tensor.batch_shape:
                raise RuntimeError(
                    "KroneckerProductLazyTensor expects lazy tensors with the "
                    "same batch shapes. Got {}.".format([lv.batch_shape for lv in lazy_tensors])
                )
        super(KroneckerProductLazyTensor, self).__init__(*lazy_tensors)
        self.lazy_tensors = lazy_tensors

    def __add__(self, other):
        if isinstance(other, DiagLazyTensor):
            return self.add_diag(other.diag())
        else:
            return super().__add__(other)

    def diag(self):
        r"""
        As :func:`torch.diag`, returns the diagonal of the matrix :math:`K` this LazyTensor represents as a vector.

        :rtype: torch.tensor
        :return: The diagonal of :math:`K`. If :math:`K` is :math:`n \times n`, this will be a length
            n vector. If this LazyTensor represents a batch (e.g., is :math:`b \times n \times n`), this will be a
            :math:`b \times n` matrix of diagonals, one for each matrix in the batch.
        """
        if settings.debug.on():
            if not self.is_square:
                raise RuntimeError("Diag works on square matrices (or batches)")
        return _kron_diag(*self.lazy_tensors)

    def _get_indices(self, row_index, col_index, *batch_indices):
        row_factor = self.size(-2)
        col_factor = self.size(-1)

        res = None
        for lazy_tensor in self.lazy_tensors:
            sub_row_size = lazy_tensor.size(-2)
            sub_col_size = lazy_tensor.size(-1)

            row_factor //= sub_row_size
            col_factor //= sub_col_size
            sub_res = lazy_tensor._get_indices(
                (row_index // row_factor).fmod(sub_row_size),
                (col_index // col_factor).fmod(sub_col_size),
                *batch_indices,
            )
            res = sub_res if res is None else (sub_res * res)

        return res

    def _matmul(self, rhs):
        is_vec = rhs.ndimension() == 1
        if is_vec:
            rhs = rhs.unsqueeze(-1)

        res = _matmul(self.lazy_tensors, self.shape, rhs.contiguous())

        if is_vec:
            res = res.squeeze(-1)
        return res

    def _t_matmul(self, rhs):
        is_vec = rhs.ndimension() == 1
        if is_vec:
            rhs = rhs.unsqueeze(-1)

        res = _t_matmul(self.lazy_tensors, self.shape, rhs.contiguous())

        if is_vec:
            res = res.squeeze(-1)
        return res

    def _expand_batch(self, batch_shape):
        return self.__class__(*[lazy_tensor._expand_batch(batch_shape) for lazy_tensor in self.lazy_tensors])

    @cached(name="size")
    def _size(self):
        left_size = _prod(lazy_tensor.size(-2) for lazy_tensor in self.lazy_tensors)
        right_size = _prod(lazy_tensor.size(-1) for lazy_tensor in self.lazy_tensors)
        return Size((*self.lazy_tensors[0].batch_shape, left_size, right_size))

    def _transpose_nonbatch(self):
        return self.__class__(*(lazy_tensor._transpose_nonbatch() for lazy_tensor in self.lazy_tensors), **self._kwargs)

    def add_diag(self, diag):
        r"""
        Adds a diagonal to a KroneckerProductLazyTensor
        """

        from .kronecker_product_added_diag_lazy_tensor import KroneckerProductAddedDiagLazyTensor

        if not self.is_square:
            raise RuntimeError("add_diag only defined for square matrices")

        try:
            expanded_diag = diag.expand(self.shape[:-1])
        except RuntimeError:
            raise RuntimeError(
                "add_diag for LazyTensor of size {} received invalid diagonal of size {}.".format(
                    self.shape, diag.shape
                )
            )

        return KroneckerProductAddedDiagLazyTensor(self, DiagLazyTensor(expanded_diag))

    @cached(name="symeig")
    def _symeig(self, eigenvectors=True):
        # eigenvectors may not get zeroed if called w/o eigenvectors after initialization

        evals, evecs = [], []
        for lazy_tensor in self.lazy_tensors:
            # TODO: replace with lazy_tensor.symeig() once that is added in.
            # TODO: ensure that the symeig call is also done in this manner

            eval_tensor = lazy_tensor.evaluate()
            tensor_dtype = eval_tensor.dtype

            evals_, evecs_ = eval_tensor.double().symeig(eigenvectors=eigenvectors)

            # we chop any negative eigenvalues
<<<<<<< HEAD
            evals_.clamp_min_(0.0)
=======
            evals_ = evals_.clamp_min(0.0)
>>>>>>> 0413cac4

            evals_ = evals_.type(tensor_dtype)
            evecs_ = evecs_.type(tensor_dtype)

            evals.append(evals_)
            evecs.append(evecs_)
        evals = KroneckerProductLazyTensor(*[DiagLazyTensor(evals_) for evals_ in evals])
        if eigenvectors:
            evecs = KroneckerProductLazyTensor(*[lazify(evecs_) for evecs_ in evecs])
        else:
            evecs = Tensor([])

        return evals, evecs<|MERGE_RESOLUTION|>--- conflicted
+++ resolved
@@ -188,11 +188,7 @@
             evals_, evecs_ = eval_tensor.double().symeig(eigenvectors=eigenvectors)
 
             # we chop any negative eigenvalues
-<<<<<<< HEAD
             evals_.clamp_min_(0.0)
-=======
-            evals_ = evals_.clamp_min(0.0)
->>>>>>> 0413cac4
 
             evals_ = evals_.type(tensor_dtype)
             evecs_ = evecs_.type(tensor_dtype)
